--- conflicted
+++ resolved
@@ -14,12 +14,8 @@
 import * as THREE from 'three'
 import { ValidationUtils } from '../utils'
 import { UIManager } from '../ui'
-<<<<<<< HEAD
 import { SceneManager, AssetLoader, GameBoxRenderer, SignageRenderer, StoreLayout, type SteamGameData } from '../scene'
-=======
 import { CacheManagementUI } from '../ui/CacheManagementUI'
-import { SceneManager, AssetLoader, GameBoxRenderer, type SteamGameData } from '../scene'
->>>>>>> 37e0149d
 import { SteamIntegration, type ProgressCallbacks } from '../steam-integration'
 import { WebXRManager, type WebXRCapabilities } from '../webxr/WebXRManager'
 import { InputManager } from '../webxr/InputManager'
@@ -73,13 +69,10 @@
         })
         
         this.assetLoader = new AssetLoader()
-<<<<<<< HEAD
-        this.gameBoxRenderer = new GameBoxRenderer()
         this.signageRenderer = new SignageRenderer()
         
         // Initialize VR-optimized store layout (Phase 2C)
         this.storeLayout = new StoreLayout(this.sceneManager.getScene())
-=======
         this.gameBoxRenderer = new GameBoxRenderer(
             undefined, // Use default dimensions
             { maxGames: config.steam?.maxGames ?? 100 }, // Match Steam integration max games
@@ -95,7 +88,6 @@
                 frustumCullingEnabled: true
             }
         )
->>>>>>> 37e0149d
         
         // Initialize Steam integration
         this.steamIntegration = new SteamIntegration({
@@ -185,12 +177,9 @@
 
         console.log('🧹 Disposing application resources...')
         
-<<<<<<< HEAD
         this.signageRenderer.dispose()
         this.storeLayout.dispose()
-=======
         this.cacheUI.dispose()
->>>>>>> 37e0149d
         this.inputManager.dispose()
         this.webxrManager.dispose()
         this.sceneManager.dispose()
