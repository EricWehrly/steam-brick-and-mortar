/**
 * Scene Module - Exports for Three.js Scene Management
 */

export { SceneManager, type SceneManagerOptions } from './SceneManager'
export { AssetLoader, type AssetLoadOptions, type LoadProgress } from './AssetLoader'
export { 
    GameBoxRenderer, 
    type GameBoxDimensions, 
    type GameBoxPosition, 
    type ShelfConfiguration,
<<<<<<< HEAD
    type SteamGameData 
} from './GameBoxRenderer'
export { SignageRenderer, type SignageConfig } from './SignageRenderer'
export { 
    StoreLayout, 
    type StoreLayoutConfig, 
    type StoreSection, 
    VR_ERGONOMICS,
    STEAM_STORE_SECTIONS 
} from './StoreLayout'
export { ProceduralShelfGenerator } from './ProceduralShelfGenerator'
=======
    type SteamGameData,
    type GameBoxTextureOptions,
    type TexturePerformanceConfig,
    type GameBoxPerformanceData
} from './GameBoxRenderer'
>>>>>>> 37e0149d
<|MERGE_RESOLUTION|>--- conflicted
+++ resolved
@@ -9,8 +9,10 @@
     type GameBoxDimensions, 
     type GameBoxPosition, 
     type ShelfConfiguration,
-<<<<<<< HEAD
-    type SteamGameData 
+    type SteamGameData,
+    type GameBoxTextureOptions,
+    type TexturePerformanceConfig,
+    type GameBoxPerformanceData
 } from './GameBoxRenderer'
 export { SignageRenderer, type SignageConfig } from './SignageRenderer'
 export { 
@@ -20,11 +22,4 @@
     VR_ERGONOMICS,
     STEAM_STORE_SECTIONS 
 } from './StoreLayout'
-export { ProceduralShelfGenerator } from './ProceduralShelfGenerator'
-=======
-    type SteamGameData,
-    type GameBoxTextureOptions,
-    type TexturePerformanceConfig,
-    type GameBoxPerformanceData
-} from './GameBoxRenderer'
->>>>>>> 37e0149d
+export { ProceduralShelfGenerator } from './ProceduralShelfGenerator'